﻿// <copyright file="FunctionsController.cs" company="Endjin Limited">
// Copyright (c) Endjin Limited. All rights reserved.
// </copyright>

namespace Corvus.Testing.AzureFunctions
{
    using System;
    using System.Collections.Generic;
    using System.Diagnostics;
    using System.IO;
    using System.Linq;
    using System.Management;
    using System.Net.NetworkInformation;
    using System.Threading.Tasks;
    using Corvus.Testing.AzureFunctions.Internal;
    using Microsoft.Extensions.Logging;
    using Microsoft.Extensions.Logging.Abstractions;

    /// <summary>
    /// Starts, manages and terminates functions instances for testing purposes.
    /// </summary>
    /// <remarks>
    /// <para>
    /// This class supports a limited degree of thread safety: you can have multiple calls to
    /// <see cref="StartFunctionsInstance(string, int, string, string, FunctionConfiguration?)"/> in progress simultaneously for a single
    /// instance of this class, but <see cref="TeardownFunctions"/> must not be called concurrently
    /// with any other calls into this class. The intention is to enable tests to spin up multiple
    /// functions simultaneously. This is useful because function startup can be the dominant
    /// factor in test execution time for integration tests.
    /// </para>
    /// </remarks>
    public sealed class FunctionsController
    {
        private const long StartupTimeout = 60;

        private readonly List<FunctionOutputBufferHandler> output = new List<FunctionOutputBufferHandler>();
        private readonly object sync = new object();

        private readonly ILogger logger;
        private IDisposable? functionLogScope;

        /// <summary>
        /// Instantiates an object for starting and stopping instances of Azure Functions.
        /// </summary>
        /// <remarks>
        /// <para>
        /// The <see cref="ILogger" /> argument can be provided using <c>Microsoft.Extensions.Logging.LoggerFactory.Create()</c>
        /// and <see cref="ILoggerFactory.CreateLogger(string)"/>. This allows you to easily configure
        /// logging as you would within an ASP.NET Core app, using an <c>Microsoft.Extensions.Logging.ILoggingBuilder</c> instance
        /// and the usual extension methods like <c>AddDebug()</c> and <c>AddConsole()</c>.
        /// </para>
        /// </remarks>
        /// <param name="logger">An <see cref="ILogger"/> destination for useful output messages.</param>
        public FunctionsController(ILogger logger)
        {
            this.logger = logger;
        }

        /// <summary>
        /// Start a functions instance.
        /// </summary>
        /// <param name="path">The location of the functions project.</param>
        /// <param name="port">The port on which to start the functions instance.</param>
        /// <param name="runtime">The runtime version for use with the function host (e.g. netcoreapp3.1).</param>
        /// <param name="provider">The functions provider. Defaults to csharp.</param>
        /// <param name="configuration">A <see cref="FunctionConfiguration"/> instance, for conveying
        /// configuration values via environment variables to the function host process.</param>
        /// <returns>A task that completes once the function instance has started.</returns>
        public async Task StartFunctionsInstance(string path, int port, string runtime, string provider = "csharp", FunctionConfiguration? configuration = null)
        {
            this.functionLogScope = this.logger.BeginScope(this);
            if (IsSomethingAlreadyListeningOn(port))
            {
                this.logger.LogWarning("Found a process listening on {Port}. Is this a debug instance?", port);
                this.logger.LogWarning("This test run will reuse this process, and so may produce unexpected results.");
                return;
            }

            this.logger.LogInformation("Starting a function instance for project {Path} on port {Port}", path, port);
            this.logger.LogDebug("Starting process");

            FunctionOutputBufferHandler bufferHandler = await StartFunctionHostProcess(
                port,
                provider,
<<<<<<< HEAD
                FunctionProject.ResolvePath(path, runtime, this.logger),
                configuration);
=======
                FunctionProject.ResolvePath(path, runtime),
                configuration).ConfigureAwait(false);
>>>>>>> 84c02e84

            lock (this.sync)
            {
                this.output.Add(bufferHandler);
            }

            this.logger.LogDebug("Process started; waiting for initialisation to complete");

            await Task.WhenAny(
                bufferHandler.JobHostStarted,
                bufferHandler.ExitCode,
                Task.Delay(TimeSpan.FromSeconds(StartupTimeout))).ConfigureAwait(false);

            if (bufferHandler.ExitCode.IsCompleted)
            {
                int exitCode = await bufferHandler.ExitCode.ConfigureAwait(false);
                this.logger.LogError(
                    @"Failed to start function host, process terminated unexpectedly with exit code {ExitCode}.
StdOut: {StdOut}
StdErr: {StdErr}",
                    exitCode,
                    bufferHandler.StandardOutputText,
                    bufferHandler.StandardErrorText);

                throw new FunctionStartupException(
                    $"Function host process terminated unexpectedly with exit code {exitCode}.",
                    stdout: bufferHandler.StandardOutputText,
                    stderr: bufferHandler.StandardErrorText);
            }

            if (!bufferHandler.JobHostStarted.IsCompleted)
            {
                throw new FunctionStartupException("Timed out while starting functions instance.");
            }

            this.logger.LogDebug("Initialisation completed");
            this.logger.LogInformation("Function {Path} now running on port {Port}", path, port);
        }

        /// <summary>
        /// Provides access to the output.
        /// </summary>
        /// <returns>All output from the function host process.</returns>
        public IEnumerable<IProcessOutput> GetFunctionsOutput()
        {
            return this.output.AsReadOnly();
        }

        /// <summary>
        /// Tear down the running functions instances, forcibly killing the process where required.
        /// </summary>
        public void TeardownFunctions()
        {
            var aggregate = new List<Exception>();
            foreach (FunctionOutputBufferHandler outputHandler in this.output)
            {
                try
                {
                    KillProcessAndChildren(outputHandler.Process.Id);

                    outputHandler.Process.WaitForExit();
                }
                catch (Exception e)
                {
                    aggregate.Add(e);
                }
            }

            this.logger.LogAllAndClear(this.output);
            this.functionLogScope?.Dispose();

            if (aggregate.Count > 0)
            {
                throw new AggregateException(aggregate);
            }
        }

        private static async Task<string> GetToolPath()
        {
            string npmPrefix = await GetNpmPrefix().ConfigureAwait(false);
            string toolsFolder = Path.Combine(
                npmPrefix,
                @"node_modules\azure-functions-core-tools\bin");

            if (!Directory.Exists(toolsFolder))
            {
                throw new FunctionStartupException(
                    $"Azure Functions runtime not found at {toolsFolder}. Have you run: " +
                    "'npm install -g azure-functions-core-tools@3 --unsafe-perm true'?");
            }

            string toolPath = Path.Combine(
                toolsFolder,
                "func");

            Console.WriteLine($"\tToolsPath: {toolPath}");
            return toolPath;
        }

        /// <summary>
        /// Kill a process, and all of its children, grandchildren, etc.
        /// </summary>
        /// <param name="pid">Process ID.</param>
        private static void KillProcessAndChildren(int pid)
        {
            // Cannot close 'system idle process'.
            if (pid == 0)
            {
                return;
            }

            using (var searcher =
                new ManagementObjectSearcher("Select * From Win32_Process Where ParentProcessID=" + pid))
            {
                foreach (ManagementObject mo in searcher.Get())
                {
                    KillProcessAndChildren(Convert.ToInt32(mo["ProcessID"]));
                }
            }

            try
            {
                var proc = Process.GetProcessById(pid);
                proc.Kill();
            }
            catch (ArgumentException)
            {
                // Process already exited.
            }
        }

        /// <summary>
        /// Discover npm's global prefix (the parent of its global module cache location).
        /// </summary>
        /// <returns>
        /// The global prefix reported by npm.
        /// </returns>
        /// <remarks>
        /// <para>
        /// To run Azure Functions locally in tests, we need to run the <c>func</c> command
        /// from the <c>azure-functions-core-tools</c> npm package.
        /// </para>
        /// <para>
        /// Unfortunately, npm ends up putting this in different places on different machines.
        /// Debugging locally, and also on private build agents, the global module cache is
        /// typically in <c>%APPDATA%\npm\npm_modules</c>. However, on hosted build agents it
        /// currently resides in <c>c:\npm\prefix</c>.
        /// </para>
        /// <para>
        /// The most dependable way to find where npm puts these things is to ask npm, by
        /// running the command <c>npm prefix -g</c>, which is what this function does.
        /// </para>
        /// </remarks>
        private static async Task<string> GetNpmPrefix()
        {
            // Running npm directly can run into weird PATH issues, so it's more reliable to run
            // cmd.exe, and then ask it to run our command - that way we get the same PATH
            // behaviour we'd get running the command manually.
            var processHandler = new ProcessOutputHandler(
                new ProcessStartInfo("cmd.exe", "/c npm prefix -g")
                {
                    UseShellExecute = false,
                    RedirectStandardOutput = true,
                    RedirectStandardError = true,
                });

            processHandler.Start();

            await Task.WhenAny(
                processHandler.ExitCode,
                Task.Delay(TimeSpan.FromSeconds(10))).ConfigureAwait(false);

            if (!processHandler.ExitCode.IsCompleted)
            {
                throw new FunctionStartupException(
                    "npm task did not exit before timeout.",
                    stdout: processHandler.StandardOutputText,
                    stderr: processHandler.StandardErrorText);
            }

            processHandler.EnsureComplete();

            if (processHandler.Process.ExitCode != 0)
            {
                throw new FunctionStartupException("Unable to run npm.", stderr: processHandler.StandardErrorText);
            }

            // We get a newline character on the end of the standard output, so we need to
            // trim before returning.
            return processHandler.StandardOutputText.Trim();
        }

        private static bool IsSomethingAlreadyListeningOn(int port)
        {
            return IPGlobalProperties
                .GetIPGlobalProperties()
                .GetActiveTcpListeners()
                .Any(e => e.Port == port);
        }

        private static async Task<FunctionOutputBufferHandler> StartFunctionHostProcess(
            int port,
            string provider,
            string workingDirectory,
            FunctionConfiguration? functionConfiguration)
        {
            var startInfo = new ProcessStartInfo(
                await GetToolPath().ConfigureAwait(false),
                $"host start --port {port} --{provider}")
            {
                WorkingDirectory = workingDirectory,
                UseShellExecute = false,
                CreateNoWindow = false,
                RedirectStandardError = true,
                RedirectStandardOutput = true,
                RedirectStandardInput = true,
                WindowStyle = ProcessWindowStyle.Normal,
            };

            if (functionConfiguration != null)
            {
                foreach (KeyValuePair<string, string> kvp in functionConfiguration.EnvironmentVariables)
                {
                    startInfo.EnvironmentVariables[kvp.Key] = kvp.Value;
                }
            }

            // Force the logging level to debug to ensure we can pick up the message that tells us the function is
            // ready to go.
            startInfo.EnvironmentVariables["AzureFunctionsJobHost:logging:logLevel:default"] = "Debug";

            var processHandler = new FunctionOutputBufferHandler(startInfo);
            processHandler.Start();

            return processHandler;
        }
    }
}<|MERGE_RESOLUTION|>--- conflicted
+++ resolved
@@ -82,13 +82,8 @@
             FunctionOutputBufferHandler bufferHandler = await StartFunctionHostProcess(
                 port,
                 provider,
-<<<<<<< HEAD
                 FunctionProject.ResolvePath(path, runtime, this.logger),
-                configuration);
-=======
-                FunctionProject.ResolvePath(path, runtime),
                 configuration).ConfigureAwait(false);
->>>>>>> 84c02e84
 
             lock (this.sync)
             {
