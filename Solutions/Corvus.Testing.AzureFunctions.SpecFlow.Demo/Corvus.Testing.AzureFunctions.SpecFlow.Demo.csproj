--- conflicted
+++ resolved
@@ -1,5 +1,4 @@
 <Project Sdk="Microsoft.NET.Sdk">
-  <Import Project="$(EndjinProjectPropsPath)" Condition="$(EndjinProjectPropsPath) != ''" />
 
   <Import Project="$(EndjinProjectPropsPath)" Condition="$(EndjinProjectPropsPath) != ''" />
 
@@ -23,30 +22,10 @@
   </PropertyGroup>
 
   <ItemGroup>
-<<<<<<< HEAD
-    <PackageReference Include="Endjin.RecommendedPractices" Version="0.3.0">
-      <PrivateAssets>all</PrivateAssets>
-      <IncludeAssets>runtime; build; native; contentfiles; analyzers; buildtransitive</IncludeAssets>
-    </PackageReference>
-    <PackageReference Include="Moq" Version="4.14.1" />
-    <PackageReference Include="NUnit3TestAdapter" Version="3.16.1">
-      <PrivateAssets>all</PrivateAssets>
-      <IncludeAssets>runtime; build; native; contentfiles; analyzers; buildtransitive</IncludeAssets>
-    </PackageReference>
-    <PackageReference Include="SpecFlow.NUnit" Version="3.1.97" />
-    <PackageReference Include="SpecFlow.Tools.MsBuild.Generation" Version="3.1.97" />
-    <PackageReference Include="nunit" Version="3.12.0" />
-    <PackageReference Include="Microsoft.NET.Test.Sdk" Version="16.6.1" />
-    <PackageReference Include="coverlet.msbuild" Version="2.8.1">
-      <PrivateAssets>all</PrivateAssets>
-      <IncludeAssets>runtime; build; native; contentfiles; analyzers</IncludeAssets>
-    </PackageReference>
-=======
     <PackageReference Include="Endjin.RecommendedPractices" Version="1.2.0">
       <PrivateAssets>all</PrivateAssets>
       <IncludeAssets>runtime; build; native; contentfiles; analyzers; buildtransitive</IncludeAssets>
     </PackageReference>
->>>>>>> dbeca339
   </ItemGroup>
 
   <ItemGroup>
