﻿<Project Sdk="Microsoft.NET.Sdk">
  <Import Project="$(EndjinProjectPropsPath)" Condition="$(EndjinProjectPropsPath) != ''" />

  <Import Project="$(EndjinProjectPropsPath)" Condition="$(EndjinProjectPropsPath) != ''" />

  <PropertyGroup>
    <TargetFramework>netcoreapp3.1</TargetFramework>
    <IsPackable>false</IsPackable>
    <Nullable>enable</Nullable>

    <!-- Disabling IDE0009, SA1101 (prefix `this`) to reduce language cruft in the test methods.
         Disabling SA1600, SA1602 (all public types and members to be documented) because test projects need to make lots of types
         public for technical reasons, but they are not meant for public consumption, so XML doc comments are only
         appropriate if they aid understanding within the project.
    -->
    <NoWarn>IDE0009;SA1101;SA1600;SA1602;CS1591</NoWarn>
  </PropertyGroup>

  <ItemGroup>
<<<<<<< HEAD
    <PackageReference Include="Endjin.RecommendedPractices" Version="0.3.0">
=======
    <PackageReference Include="Endjin.RecommendedPractices" Version="1.2.0">
>>>>>>> dbeca339
      <PrivateAssets>all</PrivateAssets>
      <IncludeAssets>runtime; build; native; contentfiles; analyzers; buildtransitive</IncludeAssets>
    </PackageReference>
    <PackageReference Include="Microsoft.NET.Test.Sdk" Version="16.6.1" />
    <PackageReference Include="xunit" Version="2.4.1" />
    <PackageReference Include="xunit.runner.visualstudio" Version="2.4.2">
      <PrivateAssets>all</PrivateAssets>
      <IncludeAssets>runtime; build; native; contentfiles; analyzers; buildtransitive</IncludeAssets>
    </PackageReference>
  </ItemGroup>

  <ItemGroup>
    <ProjectReference Include="..\Corvus.Testing.AzureFunctions\Corvus.Testing.AzureFunctions.csproj" />
  </ItemGroup>

</Project><|MERGE_RESOLUTION|>--- conflicted
+++ resolved
@@ -1,5 +1,4 @@
 ﻿<Project Sdk="Microsoft.NET.Sdk">
-  <Import Project="$(EndjinProjectPropsPath)" Condition="$(EndjinProjectPropsPath) != ''" />
 
   <Import Project="$(EndjinProjectPropsPath)" Condition="$(EndjinProjectPropsPath) != ''" />
 
@@ -17,11 +16,7 @@
   </PropertyGroup>
 
   <ItemGroup>
-<<<<<<< HEAD
-    <PackageReference Include="Endjin.RecommendedPractices" Version="0.3.0">
-=======
     <PackageReference Include="Endjin.RecommendedPractices" Version="1.2.0">
->>>>>>> dbeca339
       <PrivateAssets>all</PrivateAssets>
       <IncludeAssets>runtime; build; native; contentfiles; analyzers; buildtransitive</IncludeAssets>
     </PackageReference>
